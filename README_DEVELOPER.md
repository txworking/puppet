--- conflicted
+++ resolved
@@ -182,11 +182,7 @@
  * Don't assume file paths are separated by ':'.  Use `File::PATH_SEPARATOR`
    instead, which is ':' on POSIX and ';' on Windows.
 
-<<<<<<< HEAD
  * On Windows, `File::SEPARATOR` is '/', and `File::ALT_SEPARATOR` is '\'.  On
-=======
- * On Windows, File::SEPARATOR is '/', and `File::ALT_SEPARATOR` is '\'.  On
->>>>>>> 5bba56b4
    POSIX systems, `File::ALT_SEPARATOR` is nil.  In general, use '/' as the
    separator as most Windows APIs, e.g. CreateFile, accept both types of
    separators.
@@ -199,7 +195,6 @@
 
     "#{ENV['windir']}/system32/netsh.exe"
 
-<<<<<<< HEAD
 # Configuration Directory #
 
 In Puppet 3.x we've simplified the behavior of selecting a configuration file
@@ -215,7 +210,7 @@
 configurations should start Puppet master with an explicit configuration
 directory using `ARGV << "--confdir" << "/etc/puppet"`.  Please see the
 `ext/rack/files/config.ru` file for an up-to-date example.
-=======
+
 # Determining the Puppet Version
 
 If you need to programmatically work with the Puppet version, please use the
@@ -230,6 +225,5 @@
 Please do not monkey patch the constant `Puppet::PUPPETVERSION` or obtain the
 version using the constant.  The only supported way to set and get the Puppet
 version is through the accessor methods.
->>>>>>> 5bba56b4
 
 EOF