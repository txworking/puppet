# Rakefile for Puppet -*- ruby -*-

$LOAD_PATH << File.join(File.dirname(__FILE__), 'tasks')

require 'rake'
require 'rake/packagetask'
require 'rake/gempackagetask'
require 'rspec'
require "rspec/core/rake_task"

module Puppet
    PUPPETVERSION = File.read('lib/puppet.rb')[/PUPPETVERSION *= *'(.*)'/,1] or fail "Couldn't find PUPPETVERSION"
end

Dir['tasks/**/*.rake'].each { |t| load t }

FILES = FileList[
    '[A-Z]*',
    'install.rb',
    'bin/**/*',
    'sbin/**/*',
    'lib/**/*',
    'conf/**/*',
    'man/**/*',
    'examples/**/*',
    'ext/**/*',
    'tasks/**/*',
    'test/**/*',
    'spec/**/*'
]

Rake::PackageTask.new("puppet", Puppet::PUPPETVERSION) do |pkg|
    pkg.package_dir = 'pkg'
    pkg.need_tar_gz = true
    pkg.package_files = FILES.to_a
end

task :default do
    sh %{rake -T}
end

desc "Create the tarball and the gem - use when releasing"
task :puppetpackages => [:create_gem, :package]

<<<<<<< HEAD
Spec::Rake::SpecTask.new do |t|
    t.spec_opts = ['--format','s', '--loadby','mtime','--color', '--backtrace']
=======
RSpec::Core::RakeTask.new do |t|
    t.rspec_opts = ['--format','s', '--color']
>>>>>>> 19eb1e78
    t.pattern ='spec/{unit,integration}/**/*.rb'
    t.fail_on_error = false
end

desc "Run the unit tests"
task :unit do
    sh "cd test; rake"
end<|MERGE_RESOLUTION|>--- conflicted
+++ resolved
@@ -42,13 +42,8 @@
 desc "Create the tarball and the gem - use when releasing"
 task :puppetpackages => [:create_gem, :package]
 
-<<<<<<< HEAD
-Spec::Rake::SpecTask.new do |t|
-    t.spec_opts = ['--format','s', '--loadby','mtime','--color', '--backtrace']
-=======
 RSpec::Core::RakeTask.new do |t|
-    t.rspec_opts = ['--format','s', '--color']
->>>>>>> 19eb1e78
+    t.rspec_opts = ['--format','s', '--color', '--backtrace']
     t.pattern ='spec/{unit,integration}/**/*.rb'
     t.fail_on_error = false
 end
