test_name "puppet module install (nonexistent directory)"

step 'Setup'

apply_manifest_on master, <<-PP
file {
  [
    '/etc/puppet/modules',
    '/tmp/modules',
  ]: ensure => absent, recurse => true, force => true;
}
PP

step "Try to install a module to a non-existent directory"
on master, puppet("module install pmtacceptance-nginx --target-dir /tmp/modules") do
  assert_output <<-OUTPUT
    Preparing to install into /tmp/modules ...
    Created target directory /tmp/modules
    Downloading from https://forge.puppetlabs.com ...
    Installing -- do not interrupt ...
    /tmp/modules
    └── pmtacceptance-nginx (\e[0;36mv0.0.1\e[0m)
  OUTPUT
end
<<<<<<< HEAD
on master, '[ -d /tmp/modules/nginx ]'
=======
on master, '[ ! -d /tmp/modules/nginx ]'
>>>>>>> 7051f191

step "Try to install a module to a non-existent implicit directory"
on master, puppet("module install pmtacceptance-nginx") do
  assert_output <<-OUTPUT
    Preparing to install into /etc/puppet/modules ...
    Created target directory /etc/puppet/modules
    Downloading from https://forge.puppetlabs.com ...
    Installing -- do not interrupt ...
    /etc/puppet/modules
    └── pmtacceptance-nginx (\e[0;36mv0.0.1\e[0m)
  OUTPUT
end
<<<<<<< HEAD
on master, '[ -d /etc/puppet/modules/nginx ]'

ensure step "Teardown"
apply_manifest_on master, "host { 'forge.puppetlabs.com': ensure => absent }"
apply_manifest_on master, "file { '/etc/puppet/modules': ensure => directory }"
apply_manifest_on master, "file { '/etc/puppet/modules': recurse => true, purge => true, force => true }"
end
=======
on master, '[ ! -d /etc/puppet/modules/nginx ]'
>>>>>>> 7051f191
<|MERGE_RESOLUTION|>--- conflicted
+++ resolved
@@ -22,11 +22,7 @@
     └── pmtacceptance-nginx (\e[0;36mv0.0.1\e[0m)
   OUTPUT
 end
-<<<<<<< HEAD
-on master, '[ -d /tmp/modules/nginx ]'
-=======
 on master, '[ ! -d /tmp/modules/nginx ]'
->>>>>>> 7051f191
 
 step "Try to install a module to a non-existent implicit directory"
 on master, puppet("module install pmtacceptance-nginx") do
@@ -39,14 +35,5 @@
     └── pmtacceptance-nginx (\e[0;36mv0.0.1\e[0m)
   OUTPUT
 end
-<<<<<<< HEAD
-on master, '[ -d /etc/puppet/modules/nginx ]'
 
-ensure step "Teardown"
-apply_manifest_on master, "host { 'forge.puppetlabs.com': ensure => absent }"
-apply_manifest_on master, "file { '/etc/puppet/modules': ensure => directory }"
-apply_manifest_on master, "file { '/etc/puppet/modules': recurse => true, purge => true, force => true }"
-end
-=======
-on master, '[ ! -d /etc/puppet/modules/nginx ]'
->>>>>>> 7051f191
+on master, '[ ! -d /etc/puppet/modules/nginx ]'