test_name 'puppet module search should do substring matches on description'

<<<<<<< HEAD
step 'Stub forge.puppetlabs.com'
require 'resolv'; ip = Resolv.getaddress('forge-dev.puppetlabs.lan')
apply_manifest_on master, "host { 'forge.puppetlabs.com': ip => '#{ip}' }"
=======
step 'Setup'
stub_forge_on(master)
>>>>>>> 7051f191

step 'Search for a module by description'
on master, puppet("module search dummy") do
  assert_equal '', stderr
  # FIXME: The Forge does not presently match against description.
#   assert_equal <<-STDOUT, stdout
# Searching https://forge.puppetlabs.com ...
# NAME                  DESCRIPTION                  AUTHOR          KEYWORDS
# pmtacceptance-nginx   This is a dummy nginx mo...  @pmtacceptance  nginx
# pmtacceptance-thin    This is a dummy thin mod...  @pmtacceptance  ruby thin
# pmtacceptance-apollo  This is a dummy apollo m...  @pmtacceptance  stomp apollo
# pmtacceptance-java    This is a dummy java mod...  @pmtacceptance  java
# pmtacceptance-stdlib  This is a dummy stdlib m...  @pmtacceptance  stdlib libs
# pmtacceptance-git     This is a dummy git modu...  @pmtacceptance  git dvcs
# pmtacceptance-apache  This is a dummy apache m...  @pmtacceptance  apache php
# pmtacceptance-php     This is a dummy php modu...  @pmtacceptance  apache php
# pmtacceptance-geordi  This is a module that do...  @pmtacceptance  star trek
# STDOUT
<<<<<<< HEAD
end

ensure step 'Unstub forge.puppetlabs.com'
apply_manifest_on master, "host { 'forge.puppetlabs.com': ensure => absent }"
=======
>>>>>>> 7051f191
end<|MERGE_RESOLUTION|>--- conflicted
+++ resolved
@@ -1,13 +1,7 @@
 test_name 'puppet module search should do substring matches on description'
 
-<<<<<<< HEAD
-step 'Stub forge.puppetlabs.com'
-require 'resolv'; ip = Resolv.getaddress('forge-dev.puppetlabs.lan')
-apply_manifest_on master, "host { 'forge.puppetlabs.com': ip => '#{ip}' }"
-=======
 step 'Setup'
 stub_forge_on(master)
->>>>>>> 7051f191
 
 step 'Search for a module by description'
 on master, puppet("module search dummy") do
@@ -26,11 +20,4 @@
 # pmtacceptance-php     This is a dummy php modu...  @pmtacceptance  apache php
 # pmtacceptance-geordi  This is a module that do...  @pmtacceptance  star trek
 # STDOUT
-<<<<<<< HEAD
-end
-
-ensure step 'Unstub forge.puppetlabs.com'
-apply_manifest_on master, "host { 'forge.puppetlabs.com': ensure => absent }"
-=======
->>>>>>> 7051f191
 end