require 'puppet/indirector/facts/facter'

require 'puppet/configurer/downloader'

# Break out the code related to facts.  This module is
# just included into the agent, but having it here makes it
# easier to test.
module Puppet::Configurer::FactHandler
  def download_fact_plugins?
    Puppet[:factsync]
  end

  def find_facts
    # This works because puppet agent configures Facts to use 'facter' for
    # finding facts and the 'rest' terminus for caching them.  Thus, we'll
    # compile them and then "cache" them on the server.
    begin
      reload_facter
<<<<<<< HEAD
      Puppet::Node::Facts.indirection.find(Puppet[:certname])
=======
      facts = Puppet::Node::Facts.find(Puppet[:node_name_value])
      unless Puppet[:node_name_fact].empty?
        Puppet[:node_name_value] = facts.values[Puppet[:node_name_fact]]
        facts.name = Puppet[:node_name_value]
      end
      facts
>>>>>>> b1a506c7
    rescue SystemExit,NoMemoryError
      raise
    rescue Exception => detail
      puts detail.backtrace if Puppet[:trace]
      raise Puppet::Error, "Could not retrieve local facts: #{detail}"
    end
  end

  def facts_for_uploading
    facts = find_facts
    #format = facts.class.default_format

    if facts.support_format?(:b64_zlib_yaml)
      format = :b64_zlib_yaml
    else
      format = :yaml
    end

    text = facts.render(format)

    {:facts_format => format, :facts => CGI.escape(text)}
  end

  # Retrieve facts from the central server.
  def download_fact_plugins
    return unless download_fact_plugins?

    # Deprecated prior to 0.25, as of 5/19/2008
    Puppet.warning "Fact syncing is deprecated as of 0.25 -- use 'pluginsync' instead"

    Puppet::Configurer::Downloader.new("fact", Puppet[:factdest], Puppet[:factsource], Puppet[:factsignore]).evaluate
  end

  # Clear out all of the loaded facts and reload them from disk.
  # NOTE: This is clumsy and shouldn't be required for later (1.5.x) versions
  # of Facter.
  def reload_facter
    Facter.clear

    # Reload everything.
    if Facter.respond_to? :loadfacts
      Facter.loadfacts
    elsif Facter.respond_to? :load
      Facter.load
    else
      Puppet.warning "You should upgrade your version of Facter to at least 1.3.8"
    end

    # This loads all existing facts and any new ones.  We have to remove and
    # reload because there's no way to unload specific facts.
    Puppet::Node::Facts::Facter.load_fact_plugins
  end
end<|MERGE_RESOLUTION|>--- conflicted
+++ resolved
@@ -16,16 +16,12 @@
     # compile them and then "cache" them on the server.
     begin
       reload_facter
-<<<<<<< HEAD
-      Puppet::Node::Facts.indirection.find(Puppet[:certname])
-=======
-      facts = Puppet::Node::Facts.find(Puppet[:node_name_value])
+      facts = Puppet::Node::Facts.indirection.find(Puppet[:node_name_value])
       unless Puppet[:node_name_fact].empty?
         Puppet[:node_name_value] = facts.values[Puppet[:node_name_fact]]
         facts.name = Puppet[:node_name_value]
       end
       facts
->>>>>>> b1a506c7
     rescue SystemExit,NoMemoryError
       raise
     rescue Exception => detail
