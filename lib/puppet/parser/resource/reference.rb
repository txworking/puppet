--- conflicted
+++ resolved
@@ -1,16 +1,10 @@
-<<<<<<< HEAD
-require 'puppet/resource/reference'
-
 # A reference to a resource.  Mostly just the type and title.
-class Puppet::Parser::Resource::Reference < Puppet::Resource::Reference
-=======
 require 'puppet/resource_reference'
 require 'puppet/file_collection/lookup'
 
 # A reference to a resource.  Mostly just the type and title.
-class Puppet::Parser::Resource::Reference < Puppet::ResourceReference
+class Puppet::Parser::Resource::Reference < Puppet::Resource::Reference
     include Puppet::FileCollection::Lookup
->>>>>>> c62c1937
     include Puppet::Util::MethodHelper
     include Puppet::Util::Errors
 
