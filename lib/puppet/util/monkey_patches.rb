--- conflicted
+++ resolved
@@ -130,16 +130,6 @@
       @my_proc ||= Proc.new {|*args| args.shift.__send__(self, *args) }
     end
   end
-<<<<<<< HEAD
-=======
-
-  # Defined in 1.9, absent in 1.8, and used for compatibility in various
-  # places, typically in third party gems.
-  def intern
-    return self
-  end unless method_defined? :intern
-end
->>>>>>> b7657d08
 
   # Defined in 1.9, absent in 1.8, and used for compatibility in various
   # places, typically in third party gems.
