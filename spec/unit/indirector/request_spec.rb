--- conflicted
+++ resolved
@@ -316,7 +316,6 @@
     end
   end
 
-<<<<<<< HEAD
   describe "when converting to json" do
     before do
       @request = Puppet::Indirector::Request.new(:facts, :find, "foo", nil)
@@ -509,10 +508,12 @@
           rval.should == @block_return
         end
       end
-=======
+    end
+  end
+
   describe "#remote?" do
     def request(options = {})
-      Puppet::Indirector::Request.new('node', 'find', 'localhost', options)
+      Puppet::Indirector::Request.new('node', 'find', 'localhost', nil, options)
     end
 
     it "should not be unless node or ip is set" do
@@ -529,7 +530,6 @@
 
     it "should be remote if node and ip are set" do
       request(:node => 'example.com', :ip => '127.0.0.1').should be_remote
->>>>>>> 5953af25
     end
   end
 end