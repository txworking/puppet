--- conflicted
+++ resolved
@@ -835,11 +835,6 @@
       @real_indirection = Puppet::Resource::Catalog.indirection
 
       @indirection = stub 'indirection', :name => :catalog
-<<<<<<< HEAD
-
-      Puppet::Util::Cacher.expire
-=======
->>>>>>> c833fde3
     end
 
     it "should use the value of the 'catalog_terminus' setting to determine its terminus class" do
