--- conflicted
+++ resolved
@@ -4,35 +4,25 @@
 require 'puppet/ssl/host'
 require 'puppet/sslcertificates'
 require 'puppet/sslcertificates/ca'
-<<<<<<< HEAD
-=======
 
 # REMIND: Fails on windows because there is no user provider yet
 describe Puppet::SSL::Host, :fails_on_windows => true do
   include PuppetSpec::Files
->>>>>>> c833fde3
 
   before do
     Puppet::SSL::Host.indirection.terminus_class = :file
-<<<<<<< HEAD
-=======
 
     # Get a safe temporary file
     dir = tmpdir("ssl_host_testing")
     Puppet.settings[:confdir] = dir
     Puppet.settings[:vardir] = dir
 
->>>>>>> c833fde3
     @host = Puppet::SSL::Host.new("myname")
   end
 
   after do
     # Cleaned out any cached localhost instance.
-<<<<<<< HEAD
-    Puppet::Util::Cacher.expire
-=======
     Puppet::SSL::Host.instance_variable_set(:@localhost, nil)
->>>>>>> c833fde3
     Puppet::SSL::Host.ca_location = :none
   end
 
@@ -720,11 +710,7 @@
     end
   end
 
-<<<<<<< HEAD
-  describe "when handling PSON" do
-=======
   describe "when handling PSON", :unless => Puppet.features.microsoft_windows? do
->>>>>>> c833fde3
     include PuppetSpec::Files
 
     before do
