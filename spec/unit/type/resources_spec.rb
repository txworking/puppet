--- conflicted
+++ resolved
@@ -51,11 +51,7 @@
           @resources.generate.collect { |r| r.ref }.should_not include(@host1.ref)
         end
 
-<<<<<<< HEAD
-        it "should not include the skipped users", :'fails_on_ruby_1.9.2' => true do
-=======
         it "should not include the skipped users", :'fails_on_ruby_1.9.2' => true, :fails_on_windows => true do
->>>>>>> c833fde3
           res = Puppet::Type.type(:resources).new :name => :user, :purge => true
           res.catalog = Puppet::Resource::Catalog.new
 
