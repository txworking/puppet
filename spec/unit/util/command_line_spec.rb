#!/usr/bin/env rspec
require 'spec_helper'

require 'puppet/face'
require 'puppet/util/command_line'

describe Puppet::Util::CommandLine do
  include PuppetSpec::Files
  let :tty  do stub("tty",  :tty? => true)  end
  let :pipe do stub("pipe", :tty? => false) end

  context "#initialize" do
    it "should pull off the first argument if it looks like a subcommand" do
      command_line = Puppet::Util::CommandLine.new("puppet", %w{ client --help whatever.pp }, tty)

      command_line.subcommand_name.should == "client"
      command_line.args.should            == %w{ --help whatever.pp }
    end

    it "should return nil if the first argument looks like a .pp file" do
      command_line = Puppet::Util::CommandLine.new("puppet", %w{ whatever.pp }, tty)

      command_line.subcommand_name.should == nil
      command_line.args.should            == %w{ whatever.pp }
    end

    it "should return nil if the first argument looks like a .rb file" do
      command_line = Puppet::Util::CommandLine.new("puppet", %w{ whatever.rb }, tty)

      command_line.subcommand_name.should == nil
      command_line.args.should            == %w{ whatever.rb }
    end

    it "should return nil if the first argument looks like a flag" do
      command_line = Puppet::Util::CommandLine.new("puppet", %w{ --debug }, tty)

      command_line.subcommand_name.should == nil
      command_line.args.should            == %w{ --debug }
    end

    it "should return nil if the first argument is -" do
      command_line = Puppet::Util::CommandLine.new("puppet", %w{ - }, tty)

      command_line.subcommand_name.should == nil
      command_line.args.should            == %w{ - }
    end

    it "should return nil if the first argument is --help" do
      command_line = Puppet::Util::CommandLine.new("puppet", %w{ --help }, tty)

      command_line.subcommand_name.should == nil
    end


    it "should return nil if there are no arguments on a tty" do
      command_line = Puppet::Util::CommandLine.new("puppet", [], tty)

      command_line.subcommand_name.should == nil
      command_line.args.should            == []
    end

    it "should return nil if there are no arguments on a pipe" do
      command_line = Puppet::Util::CommandLine.new("puppet", [], pipe)

      command_line.subcommand_name.should == nil
      command_line.args.should            == []
    end
  end

  context "#execute" do
    %w{--version -V}.each do |arg|
      it "should print the version and exit if #{arg} is given" do
        expect do
          expect do
            described_class.new("puppet", [arg], tty).execute
          end.to exit_with 0
        end.to have_printed(Puppet.version.to_s)
      end
    end
  end

  describe "when dealing with puppet commands" do
    it "should return the executable name if it is not puppet" do
      command_line = Puppet::Util::CommandLine.new("puppetmasterd", [], tty)
      command_line.subcommand_name.should == "puppetmasterd"
    end

<<<<<<< HEAD
=======
    it "should translate subcommand names into their legacy equivalent" do
      command_line = Puppet::Util::CommandLine.new("puppet", ["master"], tty)
      command_line.legacy_executable_name.should == :puppetmasterd
    end

    it "should leave legacy command names alone" do
      command_line = Puppet::Util::CommandLine.new("puppetmasterd", [], tty)
      command_line.legacy_executable_name.should == :puppetmasterd
    end

>>>>>>> 1357b78b
    describe "when the subcommand is not implemented" do
      it "should find and invoke an executable with a hyphenated name" do
        commandline = Puppet::Util::CommandLine.new("puppet", ['whatever', 'argument'], tty)
        Puppet::Util.expects(:which).with('puppet-whatever').
          returns('/dev/null/puppet-whatever')

        # It is important that we abort at the point exec is called, because
        # the code (reasonably) assumes that if `exec` is called processing
        # immediately terminates, and we are replaced by the executed process.
        #
        # This raise isn't a perfect simulation of that, but it is enough to
        # validate that the system works, and ... well, if exec is broken we
        # have two problems, y'know.
        commandline.expects(:exec).with('/dev/null/puppet-whatever', 'argument').
          raises(SystemExit)

        expect { commandline.execute }.to raise_error SystemExit
      end

      describe "and an external implementation cannot be found" do
        it "should abort and show the usage message" do
          commandline = Puppet::Util::CommandLine.new("puppet", ['whatever', 'argument'], tty)
          Puppet::Util.expects(:which).with('puppet-whatever').returns(nil)
          commandline.expects(:exec).never

          expect {
            commandline.execute
          }.to have_printed(/Unknown Puppet subcommand 'whatever'/)
        end
      end
    end
    describe 'when loading commands' do
      let :core_apps do
        %w{describe filebucket kick queue resource agent cert apply doc master}
      end

      let :command_line do
        Puppet::Util::CommandLine.new("foo", %w{ client --help whatever.pp }, tty)
      end

      it "should expose available_subcommands as a class method" do
        core_apps.each do |command|
          command_line.available_subcommands.should include command
        end
      end
      it 'should be able to find all existing commands' do
        core_apps.each do |command|
          command_line.available_subcommands.should include command
        end
      end
      describe 'when multiple paths have applications' do
        before do
          @dir=tmpdir('command_line_plugin_test')
          @appdir="#{@dir}/puppet/application"
          FileUtils.mkdir_p(@appdir)
          FileUtils.touch("#{@appdir}/foo.rb")
          $LOAD_PATH.unshift(@dir) # WARNING: MUST MATCH THE AFTER ACTIONS!
        end
        it 'should be able to find commands from both paths' do
          found = command_line.available_subcommands
          found.should include 'foo'
          core_apps.each { |cmd| found.should include cmd }
        end
        after do
          $LOAD_PATH.shift        # WARNING: MUST MATCH THE BEFORE ACTIONS!
        end
      end
    end
  end
end<|MERGE_RESOLUTION|>--- conflicted
+++ resolved
@@ -85,19 +85,6 @@
       command_line.subcommand_name.should == "puppetmasterd"
     end
 
-<<<<<<< HEAD
-=======
-    it "should translate subcommand names into their legacy equivalent" do
-      command_line = Puppet::Util::CommandLine.new("puppet", ["master"], tty)
-      command_line.legacy_executable_name.should == :puppetmasterd
-    end
-
-    it "should leave legacy command names alone" do
-      command_line = Puppet::Util::CommandLine.new("puppetmasterd", [], tty)
-      command_line.legacy_executable_name.should == :puppetmasterd
-    end
-
->>>>>>> 1357b78b
     describe "when the subcommand is not implemented" do
       it "should find and invoke an executable with a hyphenated name" do
         commandline = Puppet::Util::CommandLine.new("puppet", ['whatever', 'argument'], tty)
