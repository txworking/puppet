#!/usr/bin/env ruby

require File.dirname(__FILE__) + '/../../lib/puppettest'

require 'puppettest'
require 'puppet/network/handler/fileserver'

class TestFileServer < Test::Unit::TestCase
  include PuppetTest

  def mkmount(path = nil)
    mount = nil
    name = "yaytest"
    base = path || tempfile
    Dir.mkdir(base) unless FileTest.exists?(base)
    # Create a test file
    File.open(File.join(base, "file"), "w") { |f| f.puts "bazoo" }
    assert_nothing_raised {
      mount = Puppet::Network::Handler.fileserver::Mount.new(name, base)
    }

    mount
  end
  # make a simple file source
  def mktestdir
    testdir = File.join(tmpdir, "remotefilecopytesting")
    @@tmpfiles << testdir

    # create a tmpfile
    pattern = "tmpfile"
    tmpfile = File.join(testdir, pattern)
    assert_nothing_raised {
      Dir.mkdir(testdir)
      File.open(tmpfile, "w") { |f|
        3.times { f.puts rand(100) }
      }
    }

    [testdir, %r{#{pattern}}, tmpfile]
  end

  # make a bunch of random test files
  def mktestfiles(testdir)
    @@tmpfiles << testdir
    assert_nothing_raised {
      files = %w{a b c d e}.collect { |l|
        name = File.join(testdir, "file#{l}")
        File.open(name, "w") { |f|
          f.puts rand(100)
        }

        name
      }

      return files
    }
  end

  def assert_describe(base, file, server)
    file = File.basename(file)
    assert_nothing_raised {
      desc = server.describe(base + file)
      assert(desc, "Got no description for #{file}")
      assert(desc != "", "Got no description for #{file}")
      assert_match(/^\d+/, desc, "Got invalid description #{desc}")
    }
  end

  # test for invalid names
  def test_namefailures
    server = nil
    assert_nothing_raised {

      server = Puppet::Network::Handler.fileserver.new(

        :Local => true,

        :Config => false
      )
    }

    [" ", "=" "+", "&", "#", "*"].each do |char|
      assert_raise(Puppet::Network::Handler::FileServerError, "'#{char}' did not throw a failure in fileserver module names") {
        server.mount("/tmp", "invalid#{char}name")
      }
    end
  end

  # verify that listing the root behaves as expected
  def test_listroot
    server = nil
    testdir, pattern, tmpfile = mktestdir

    file = nil
    checks = Puppet::Network::Handler.fileserver::CHECKPARAMS

    # and make our fileserver
    assert_nothing_raised {

      server = Puppet::Network::Handler.fileserver.new(

        :Local => true,

        :Config => false
      )
    }

    # mount the testdir
    assert_nothing_raised {
      server.mount(testdir, "test")
    }

    # and verify different iterations of 'root' return the same value
    list = nil
    assert_nothing_raised {
      list = server.list("/test/", :manage, true, false)
    }

    assert(list =~ pattern)

    assert_nothing_raised {
      list = server.list("/test", :manage, true, false)
    }
    assert(list =~ pattern)

  end

  # test listing individual files
  def test_getfilelist
    server = nil
    testdir, pattern, tmpfile = mktestdir

    file = nil

    assert_nothing_raised {

      server = Puppet::Network::Handler.fileserver.new(

        :Local => true,

        :Config => false
      )
    }

    assert_nothing_raised {
      server.mount(testdir, "test")
    }

    # get our listing
    list = nil
    sfile = "/test/tmpfile"
    assert_nothing_raised {
      list = server.list(sfile, :manage, true, false)
    }

    output = "/\tfile"

    # verify it got listed as a file
    assert_equal(output, list)

    # verify we got all fields
    assert(list !~ /\t\t/)

    # verify that we didn't get the directory itself
    list.split("\n").each { |line|
      assert(line !~ %r{remotefile})
    }

    # and then verify that the contents match
    contents = File.read(tmpfile)

    ret = nil
    assert_nothing_raised {
      ret = server.retrieve(sfile)
    }

    assert_equal(contents, ret)
  end

  # check that the fileserver is seeing newly created files
  def test_seenewfiles
    server = nil
    testdir, pattern, tmpfile = mktestdir


    newfile = File.join(testdir, "newfile")

    # go through the whole schtick again...
    file = nil
    checks = Puppet::Network::Handler.fileserver::CHECKPARAMS

    assert_nothing_raised {

      server = Puppet::Network::Handler.fileserver.new(

        :Local => true,

        :Config => false
      )
    }

    assert_nothing_raised {
      server.mount(testdir, "test")
    }

    list = nil
    sfile = "/test/"
    assert_nothing_raised {
      list = server.list(sfile, :manage, true, false)
    }

    # create the new file
    File.open(newfile, "w") { |f|
      3.times { f.puts rand(100) }
    }

    newlist = nil
    assert_nothing_raised {
      newlist = server.list(sfile, :manage, true, false)
    }

    # verify the list has changed
    assert(list != newlist)

    # and verify that we are specifically seeing the new file
    assert(newlist =~ /newfile/)
  end

  # verify we can mount /, which is what local file servers will
  # normally do
  def test_mountroot
    server = nil
    assert_nothing_raised {

      server = Puppet::Network::Handler.fileserver.new(

        :Local => true,

        :Config => false
      )
    }

    assert_nothing_raised {
      server.mount("/", "root")
    }

    testdir, pattern, tmpfile = mktestdir

    list = nil
    assert_nothing_raised {
      list = server.list("/root/#{testdir}", :manage, true, false)
    }

    assert(list =~ pattern)
    assert_nothing_raised {
      list = server.list("/root#{testdir}", :manage, true, false)
    }

    assert(list =~ pattern)
  end

  # verify that we're correctly recursing the right number of levels
  def test_recursionlevels
    server = nil
    assert_nothing_raised {

      server = Puppet::Network::Handler.fileserver.new(

        :Local => true,

        :Config => false
      )
    }

    # make our deep recursion
    basedir = File.join(tmpdir, "recurseremotetesting")
    testdir = "#{basedir}/with/some/sub/directories/for/the/purposes/of/testing"
    oldfile = File.join(testdir, "oldfile")
    assert_nothing_raised {
      system("mkdir -p #{testdir}")
      File.open(oldfile, "w") { |f|
        3.times { f.puts rand(100) }
      }
      @@tmpfiles << basedir
    }

    assert_nothing_raised {
      server.mount(basedir, "test")
    }

    # get our list
    list = nil
    assert_nothing_raised {
      list = server.list("/test/with", :manage, false, false)
    }

    # make sure we only got one line, since we're not recursing
    assert(list !~ /\n/)

    # for each level of recursion, make sure we get the right list
    [0, 1, 2].each { |num|
      assert_nothing_raised {
        list = server.list("/test/with", :manage, num, false)
      }

      count = 0
      while list =~ /\n/
        list.sub!(/\n/, '')
        count += 1
      end
      assert_equal(num, count)
    }
  end

  # verify that we're not seeing the dir we ask for; i.e., that our
  # list is relative to that dir, not it's parent dir
  def test_listedpath
    server = nil
    assert_nothing_raised {

      server = Puppet::Network::Handler.fileserver.new(

        :Local => true,

        :Config => false
      )
    }


    # create a deep dir
    basedir = tempfile
    testdir = "#{basedir}/with/some/sub/directories/for/testing"
    oldfile = File.join(testdir, "oldfile")
    assert_nothing_raised {
      system("mkdir -p #{testdir}")
      File.open(oldfile, "w") { |f|
        3.times { f.puts rand(100) }
      }
      @@tmpfiles << basedir
    }

    # mounty mounty
    assert_nothing_raised {
      server.mount(basedir, "localhost")
    }

    list = nil
    # and then check a few dirs
    assert_nothing_raised {
      list = server.list("/localhost/with", :manage, false, false)
    }

    assert(list !~ /with/)

    assert_nothing_raised {
      list = server.list("/localhost/with/some/sub", :manage, true, false)
    }

    assert(list !~ /sub/)
  end

  # test many dirs, not necessarily very deep
  def test_widelists
    server = nil
    assert_nothing_raised {

      server = Puppet::Network::Handler.fileserver.new(

        :Local => true,

        :Config => false
      )
    }

    basedir = tempfile
    dirs = %w{a set of directories}
    assert_nothing_raised {
      Dir.mkdir(basedir)
      dirs.each { |dir|
        Dir.mkdir(File.join(basedir, dir))
      }
      @@tmpfiles << basedir
    }

    assert_nothing_raised {
      server.mount(basedir, "localhost")
    }

    list = nil
    assert_nothing_raised {
      list = server.list("/localhost/", :manage, 1, false)
    }
    assert_instance_of(String, list, "Server returned %s instead of string")
    list = list.split("\n")

    assert_equal(dirs.length + 1, list.length)
  end

  # verify that 'describe' works as advertised
  def test_describe
    server = nil
    testdir = tstdir
    files = mktestfiles(testdir)

    file = nil
    checks = Puppet::Network::Handler.fileserver::CHECKPARAMS

    assert_nothing_raised {

      server = Puppet::Network::Handler.fileserver.new(

        :Local => true,

        :Config => false
      )
    }

    assert_nothing_raised {
      server.mount(testdir, "test")
    }

    # get our list
    list = nil
    sfile = "/test/"
    assert_nothing_raised {
      list = server.list(sfile, :manage, true, false)
    }

    # and describe each file in the list
    assert_nothing_raised {
      list.split("\n").each { |line|
        file, type = line.split("\t")

        desc = server.describe(sfile + file)
      }
    }

    # and then make sure we can describe everything that we know is there
    files.each { |file|
      assert_describe(sfile, file, server)
    }

    # And then describe some files that we know aren't there
    retval = nil
    assert_nothing_raised("Describing non-existent files raised an error") {
      retval = server.describe(sfile + "noexisties")
    }

    assert_equal("", retval, "Description of non-existent files returned a value")

    # Now try to describe some sources that don't even exist
    retval = nil

      assert_raise(
        Puppet::Network::Handler::FileServerError,

      "Describing non-existent mount did not raise an error") {
      retval = server.describe("/notmounted/noexisties")
    }

    assert_nil(retval, "Description of non-existent mounts returned a value")
  end

  def test_describe_does_not_fail_when_mount_does_not_find_file
    server = Puppet::Network::Handler.fileserver.new(:Local => true, :Config => false)

    assert_nothing_raised("Failed when describing missing plugins") do
      server.describe "/plugins"
    end
  end

  # test that our config file is parsing and working as planned
  def test_configfile
    server = nil
    basedir = File.join(tmpdir, "fileserverconfigfiletesting")
    @@tmpfiles << basedir

    # make some dirs for mounting
    Dir.mkdir(basedir)
    mounts = {}
    %w{thing thus the-se those}.each { |dir|
      path = File.join(basedir, dir)
      Dir.mkdir(path)
      mounts[dir] = mktestfiles(path)

    }

    # create an example file with each of them
    conffile = tempfile
    @@tmpfiles << conffile

    File.open(conffile, "w") { |f|
      f.print "# a test config file

[thing]
  path #{basedir}/thing
  allow 192.168.0.*

[thus]
  path #{basedir}/thus
  allow *.madstop.com, *.kanies.com
  deny *.sub.madstop.com

[the-se]
  path #{basedir}/the-se

[those]
  path #{basedir}/those

"
  }


  # create a server with the file
  assert_nothing_raised {

    server = Puppet::Network::Handler.fileserver.new(

      :Local => false,

      :Config => conffile
      )
    }

    list = nil
    # run through once with no host/ip info, to verify everything is working
    mounts.each { |mount, files|
      mount = "/#{mount}/"
      assert_nothing_raised {
        list = server.list(mount, :manage, true, false)
      }

      assert_nothing_raised {
        list.split("\n").each { |line|
          file, type = line.split("\t")

          desc = server.describe(mount + file)
        }
      }

      files.each { |f|
        assert_describe(mount, f, server)
      }
    }

    # now let's check that things are being correctly forbidden
    # this is just a map of names and expected results
    {
      "thing" => {
        :deny => [
          ["hostname.com", "192.168.1.0"],
          ["hostname.com", "192.158.0.0"]
        ],
        :allow => [
          ["hostname.com", "192.168.0.0"],
          ["hostname.com", "192.168.0.245"],
        ]
      },
      "thus" => {
        :deny => [
          ["hostname.com", "192.168.1.0"],
          ["name.sub.madstop.com", "192.158.0.0"]
        ],
        :allow => [
          ["luke.kanies.com", "192.168.0.0"],
          ["luke.madstop.com", "192.168.0.245"],
        ]
      }
    }.each { |mount, hash|
      mount = "/#{mount}/"

      # run through the map
      hash.each { |type, ary|
        ary.each { |sub|
          host, ip = sub

          case type
          when :deny

            assert_raise(
              Puppet::AuthorizationError,

              "Host #{host}, ip #{ip}, allowed #{mount}") {
                list = server.list(mount, :manage, true, false, host, ip)
            }
          when :allow
            assert_nothing_raised("Host #{host}, ip #{ip}, denied #{mount}") {
              list = server.list(mount, :manage, true, false, host, ip)
            }
          end
        }
      }
    }

  end

  # Test that we smoothly handle invalid config files
  def test_configfailures
    # create an example file with each of them
    conffile = tempfile

    invalidmounts = {
      "noexist" => "[noexist]
  path /this/path/does/not/exist
  allow 192.168.0.*
"
}

  invalidconfigs = [
    "[not valid]
  path /this/path/does/not/exist
  allow 192.168.0.*
",
"[valid]
  invalidstatement
  path /etc
  allow 192.168.0.*
",
"[valid]
  allow 192.168.0.*
"
]

  invalidmounts.each { |mount, text|
    File.open(conffile, "w") { |f|
      f.print text
      }


      # create a server with the file
      server = nil
      assert_nothing_raised {

        server = Puppet::Network::Handler.fileserver.new(

          :Local => true,

          :Config => conffile
        )
      }


        assert_raise(
          Puppet::Network::Handler::FileServerError,

          "Invalid mount was mounted") {
            server.list(mount, :manage)
      }
    }

    invalidconfigs.each_with_index { |text, i|
      File.open(conffile, "w") { |f|
        f.print text
      }


      # create a server with the file
      server = nil

        assert_raise(
          Puppet::Network::Handler::FileServerError,

          "Invalid config #{i} did not raise error") {

            server = Puppet::Network::Handler.fileserver.new(

              :Local => true,

              :Config => conffile
        )
      }
    }
  end

  # verify we reread the config file when it changes
  def test_filereread
    server = nil

    conffile = tempfile
    dir = tstdir

    files = mktestfiles(dir)
    File.open(conffile, "w") { |f|
      f.print "# a test config file

[thing]
  path #{dir}
  allow test1.domain.com
"
  }

  # Reset the timeout, so we reload faster
  Puppet[:filetimeout] = 0.5

  # start our server with a fast timeout
  assert_nothing_raised {

    server = Puppet::Network::Handler.fileserver.new(

      :Local => false,

      :Config => conffile
      )
    }

    list = nil
    assert_nothing_raised {

      list = server.list(
        "/thing/", :manage, false, false,

        "test1.domain.com", "127.0.0.1")
    }
    assert(list != "", "List returned nothing in rereard test")

    assert_raise(Puppet::AuthorizationError, "List allowed invalid host") {
      list = server.list("/thing/", :manage, false, false, "test2.domain.com", "127.0.0.1")
    }

    sleep 1
    File.open(conffile, "w") { |f|
      f.print "# a test config file

[thing]
  path #{dir}
  allow test2.domain.com
"
  }

  assert_raise(Puppet::AuthorizationError, "List allowed invalid host") {
    list = server.list("/thing/", :manage, false, false, "test1.domain.com", "127.0.0.1")
    }

    assert_nothing_raised {
      list = server.list("/thing/", :manage, false, false, "test2.domain.com", "127.0.0.1")
    }

    assert(list != "", "List returned nothing in rereard test")

    list = nil
  end

  # Verify that we get converted to the right kind of string
  def test_mountstring
    mount = nil
    name = "yaytest"
    path = tmpdir
    assert_nothing_raised {
      mount = Puppet::Network::Handler.fileserver::Mount.new(name, path)
    }

    assert_equal("mount[#{name}]", mount.to_s)
  end

  def test_servinglinks
    # Disable the checking, so changes propagate immediately.
    Puppet[:filetimeout] = -5
    server = nil
    source = tempfile
    file = File.join(source, "file")
    link = File.join(source, "link")
    Dir.mkdir(source)
    File.open(file, "w") { |f| f.puts "yay" }
    File.symlink(file, link)
    assert_nothing_raised {

      server = Puppet::Network::Handler.fileserver.new(

        :Local => true,

        :Config => false
      )
    }

    assert_nothing_raised {
      server.mount(source, "mount")
    }

    # First describe the link when following
    results = {}
    assert_nothing_raised {
      server.describe("/mount/link", :follow).split("\t").zip(
        Puppet::Network::Handler.fileserver::CHECKPARAMS
      ).each { |v,p| results[p] = v }
    }

    assert_equal("file", results[:type])

    # Then not
    results = {}
    assert_nothing_raised {
      server.describe("/mount/link", :manage).split("\t").zip(
        Puppet::Network::Handler.fileserver::CHECKPARAMS
      ).each { |v,p| results[p] = v }
    }

    assert_equal("link", results[:type])

    results.each { |p,v|
      assert(v, "#{p} has no value")
      assert(v != "", "#{p} has no value")
    }
  end

  # Test that substitution patterns in the path are exapanded
  # properly.  Disabled, because it was testing too much of the process
  # and in a non-portable way.  This is a thorough enough test that it should
  # be kept, but it should be done in a way that is clearly portable (e.g.,
  # no md5 sums of file paths).
  def test_host_specific
    client1 = "client1.example.com"
    client2 = "client2.example.com"
    ip = "127.0.0.1"

    # Setup a directory hierarchy for the tests
    fsdir = File.join(tmpdir, "host-specific")
    @@tmpfiles << fsdir
    hostdir = File.join(fsdir, "host")
    fqdndir = File.join(fsdir, "fqdn")
    client1_hostdir = File.join(hostdir, "client1")
    client2_fqdndir = File.join(fqdndir, client2)
    contents = {
      client1_hostdir => "client1\n",
      client2_fqdndir => client2 + "\n"
    }
    [fsdir, hostdir, fqdndir, client1_hostdir, client2_fqdndir].each { |d|  Dir.mkdir(d) }

    [client1_hostdir, client2_fqdndir].each do |d|
      File.open(File.join(d, "file.txt"), "w") do |f|
        f.print contents[d]
      end
    end
    conffile = tempfile
    File.open(conffile, "w") do |f|
      f.print("
[host]
path #{hostdir}/%h
allow *
[fqdn]
path #{fqdndir}/%H
allow *
")
  end

  server = nil
  assert_nothing_raised {

    server = Puppet::Network::Handler.fileserver.new(

      :Local => true,

      :Config => conffile
      )
    }

    # check that list returns the correct thing for the two clients
    list = nil
    sfile = "/host/file.txt"
    assert_nothing_raised {
      list = server.list(sfile, :manage, true, false, client1, ip)
    }
    assert_equal("/\tfile", list)
    assert_nothing_raised {
      list = server.list(sfile, :manage, true, false, client2, ip)
    }
    assert_equal("", list)

    sfile = "/fqdn/file.txt"
    assert_nothing_raised {
      list = server.list(sfile, :manage, true, false, client1, ip)
    }
    assert_equal("", list)
    assert_nothing_raised {
      list = server.list(sfile, :manage, true, false, client2, ip)
    }
    assert_equal("/\tfile", list)

    # check describe
    sfile = "/host/file.txt"
    assert_nothing_raised {
      list = server.describe(sfile, :manage, client1, ip).split("\t")
    }
    assert_equal(5, list.size)
    assert_equal("file", list[1])
    md5 = Digest::MD5.hexdigest(contents[client1_hostdir])
    assert_equal("{md5}#{md5}", list[4])

    assert_nothing_raised {
      list = server.describe(sfile, :manage, client2, ip).split("\t")
    }
    assert_equal([], list)

    sfile = "/fqdn/file.txt"
    assert_nothing_raised {
      list = server.describe(sfile, :manage, client1, ip).split("\t")
    }
    assert_equal([], list)

    assert_nothing_raised {
      list = server.describe(sfile, :manage, client2, ip).split("\t")
    }
    assert_equal(5, list.size)
    assert_equal("file", list[1])
    md5 = Digest::MD5.hexdigest(contents[client2_fqdndir])
    assert_equal("{md5}#{md5}", list[4])

    # Check retrieve
    sfile = "/host/file.txt"
    assert_nothing_raised {
      list = server.retrieve(sfile, :manage, client1, ip).chomp
    }
    assert_equal(contents[client1_hostdir].chomp, list)

    assert_nothing_raised {
      list = server.retrieve(sfile, :manage, client2, ip).chomp
    }
    assert_equal("", list)

    sfile = "/fqdn/file.txt"
    assert_nothing_raised {
      list = server.retrieve(sfile, :manage, client1, ip).chomp
    }
    assert_equal("", list)

    assert_nothing_raised {
      list = server.retrieve(sfile, :manage, client2, ip).chomp
    }
    assert_equal(contents[client2_fqdndir].chomp, list)
  end

  # Make sure the 'subdir' method in Mount works.
  def test_mount_subdir
    mount = nil
    base = tempfile
    Dir.mkdir(base)
    subdir = File.join(base, "subdir")
    Dir.mkdir(subdir)
    [base, subdir].each do |d|
      File.open(File.join(d, "file"), "w") { |f| f.puts "bazoo" }
    end
    mount = mkmount(base)

    assert_equal(base, mount.subdir, "Did not default to base path")
    assert_equal(subdir, mount.subdir("subdir"), "Did not default to base path")
  end

  # Make sure mounts get correctly marked expandable or not, depending on
  # the path.
  def test_expandable
    name = "yaytest"
    dir = tempfile
    Dir.mkdir(dir)

    mount = mkmount
    assert_nothing_raised {
      mount.path = dir
    }

    assert(! mount.expandable?, "Mount incorrectly called expandable")

    assert_nothing_raised {
      mount.path = "/dir/a%a"
    }
    assert(mount.expandable?, "Mount not called expandable")

    # This isn't a valid replacement pattern, so it should throw an error
    # because the dir doesn't exist
    assert_raise(Puppet::Network::Handler::FileServerError) {
      mount.path = "/dir/a%"
    }

    # Now send it back to a normal path
    assert_nothing_raised {
      mount.path = dir
    }
    # Make sure it got reverted
    assert(! mount.expandable?, "Mount incorrectly called expandable")


  end

  def test_mount_expand
    mount = mkmount

    check = proc do |client, pattern, repl|
      path = "/my/#{pattern}/file"
      assert_equal("/my/#{repl}/file", mount.expand(path, client))
    end

    # Do a round of checks with a fake client
    client = "host.domain.com"
    {"%h" => "host", # Short name
    "%H" => client, # Full name
    "%d" => "domain.com", # domain
    "%%" => "%", # escape
    "%o" => "%o" # other
    }.each do |pat, repl|
      result = check.call(client, pat, repl)
    end

    # Now, check that they use Facter info
    client = nil
    Facter.stubs(:value).with { |v| v.to_s == "hostname" }.returns("myhost")
    Facter.stubs(:value).with { |v| v.to_s == "domain" }.returns("mydomain.com")


      Facter.stubs(:to_hash).returns(
        {
          :ipaddress => "127.0.0.1",
          :hostname => "myhost",
          :domain   => "mydomain.com",

    })

<<<<<<< HEAD
    def test_mount_expand
        mount = mkmount()

        check = proc do |client, pattern, repl|
            path = "/my/#{pattern}/file"
            assert_equal("/my/#{repl}/file", mount.expand(path, client))
        end

        # Do a round of checks with a fake client
        client = "host.domain.com"
        {"%h" => "host", # Short name
         "%H" => client, # Full name
         "%d" => "domain.com", # domain
         "%%" => "%", # escape
         "%o" => "%o" # other
         }.each do |pat, repl|
             result = check.call(client, pat, repl)
         end

        # Now, check that they use Facter info
        client = nil
        Facter.stubs(:value).with { |v| v.to_s == "hostname" }.returns("myhost")
        Facter.stubs(:value).with { |v| v.to_s == "domain" }.returns("mydomain.com")

        Facter.stubs(:to_hash).returns({
            :ipaddress => "127.0.0.1",
            :hostname => "myhost",
            :domain   => "mydomain.com",
        })


        {"%h" => "myhost", # Short name
         "%H" => "myhost.mydomain.com", # Full name
         "%d" => "mydomain.com", # domain
         "%%" => "%", # escape
         "%o" => "%o" # other
         }.each do |pat, repl|
             check.call(client, pat, repl)
         end
=======
>>>>>>> 8747479d

    {"%h" => "myhost", # Short name
    "%H" => "myhost.mydomain.com", # Full name
    "%d" => "mydomain.com", # domain
    "%%" => "%", # escape
    "%o" => "%o" # other
    }.each do |pat, repl|
      check.call(client, pat, repl)
    end

<<<<<<< HEAD
    # Test that the fileserver expands the %h and %d things.
    def test_fileserver_expansion
        server = nil
        assert_nothing_raised {
            server = Puppet::Network::Handler.fileserver.new(
                :Local => true,
                :Config => false
            )
        }

        dir = tempfile()

        # When mocks attack, part 2
        kernel_fact = Facter.value(:kernel)

        ip = '127.0.0.1'

        Facter.stubs(:to_hash).returns({
            :kernel => kernel_fact,
            :ipaddress => "127.0.0.1",
            :hostname => "myhost",
            :domain   => "mydomain.com",
        })
=======
  end

  # Test that the fileserver expands the %h and %d things.
  def test_fileserver_expansion
    server = nil
    assert_nothing_raised {
>>>>>>> 8747479d

      server = Puppet::Network::Handler.fileserver.new(

        :Local => true,

        :Config => false
      )
    }

    dir = tempfile

    # When mocks attack, part 2
    kernel_fact = Facter.value(:kernel)

    ip = '127.0.0.1'


      Facter.stubs(:to_hash).returns(
        {
          :kernel => kernel_fact,
          :ipaddress => "127.0.0.1",
          :hostname => "myhost",
          :domain   => "mydomain.com",

    })

    Dir.mkdir(dir)
    host = "myhost.mydomain.com"
    {
      "%H" => "myhost.mydomain.com", "%h" => "myhost", "%d" => "mydomain.com"
    }.each do |pattern, string|
      file = File.join(dir, string)
      mount = File.join(dir, pattern)
      File.open(file, "w") do |f| f.puts "yayness: #{string}" end
      name = "name"
      obj = nil
      assert_nothing_raised {
        obj = server.mount(mount, name)
      }
      obj.allow "*"

      ret = nil
      assert_nothing_raised do
        ret = server.list("/name", :manage, false, false, host, ip)
      end

      assert_equal("/\tfile", ret)

      assert_nothing_raised do
        ret = server.describe("/name", :manage, host, ip)
      end
      assert(ret =~ /\tfile\t/, "Did not get valid a description (#{ret.inspect})")

      assert_nothing_raised do
        ret = server.retrieve("/name", :manage, host, ip)
      end

      assert_equal(ret, File.read(file))

      server.umount(name)

      File.unlink(file)
    end
  end

  # Test the default modules fileserving
  def test_modules_default
    moddir = tempfile
    Dir.mkdir(moddir)
    mounts = {}
    Puppet[:modulepath] = moddir

    mods = %w{green red}.collect do |name|
      path = File::join(moddir, name, Puppet::Module::FILES)
      FileUtils::mkdir_p(path)
      if name == "green"
        file = File::join(path, "test.txt")
        File::open(file, "w") { |f| f.print name }
      end

      Puppet::Module::find(name)
    end

    conffile = tempfile

    File.open(conffile, "w") { |f| f.puts "# a test config file" }

    # create a server with the file
    server = nil
    assert_nothing_raised {

      server = Puppet::Network::Handler::FileServer.new(

        :Local => false ,

        :Config => conffile
      )
    }

    mods.each do |mod|
      mount = "/#{mod.name}/"
      list = nil
      assert_nothing_raised {
        list = server.list(mount, :manage, true, false)
      }
      list = list.split("\n")
      if mod.name == "green"
        assert_equal(2, list.size)
        assert_equal("/\tdirectory", list[0])
        assert_equal("/test.txt\tfile", list[1])
      else
        assert_equal(1, list.size)
        assert_equal("/\tdirectory", list[0])
      end

      assert_nothing_raised("Host 'allow' denied #{mount}") {
        server.list(mount, :manage, true, false, 'allow.example.com', "192.168.0.1")
      }
    end
  end

  # Test that configuring deny/allow for modules works
  def test_modules_config
    moddir = tempfile
    Dir.mkdir(moddir)
    mounts = {}
    Puppet[:modulepath] = moddir

    path = File::join(moddir, "amod", Puppet::Module::FILES)
    file = File::join(path, "test.txt")
    FileUtils::mkdir_p(path)
    File::open(file, "w") { |f| f.print "Howdy" }

    mod = Puppet::Module::find("amod")

    conffile = tempfile
    @@tmpfiles << conffile

    File.open(conffile, "w") { |f|
      f.print "# a test config file
[modules]
  path #{basedir}/thing
  allow 192.168.0.*
"
  }

  # create a server with the file
  server = nil
  assert_nothing_raised {

    server = Puppet::Network::Handler::FileServer.new(

      :Local => false,

      :Config => conffile
      )
    }

    list = nil
    mount = "/#{mod.name}/"
    assert_nothing_raised {
      list = server.list(mount, :manage, true, false)
    }

    assert_nothing_raised {
      list.split("\n").each { |line|
        file, type = line.split("\t")
        server.describe(mount + file)
      }
    }

    assert_describe(mount, file, server)

    # now let's check that things are being correctly forbidden

      assert_raise(
        Puppet::AuthorizationError,

          "Host 'deny' allowed #{mount}") {
            server.list(mount, :manage, true, false, 'deny.example.com', "192.168.1.1")
    }
    assert_nothing_raised("Host 'allow' denied #{mount}") {
      server.list(mount, :manage, true, false, 'allow.example.com', "192.168.0.1")
    }
  end

  # Make sure we successfully throw errors -- someone ran into this with
  # 0.22.4.
  def test_failures
    # create a server with the file
    server = nil

    config = tempfile
    [
    "[this is invalid]\nallow one.two.com", # invalid name
    "[valid]\nallow *.testing something.com", # invalid allow
    "[valid]\nallow one.two.com\ndeny *.testing something.com", # invalid deny
    ].each do |failer|
      File.open(config, "w") { |f| f.puts failer }
      assert_raise(Puppet::Network::Handler::FileServerError, "Did not fail on #{failer.inspect}") {

        server = Puppet::Network::Handler::FileServer.new(

          :Local => false,

          :Config => config
        )
      }
    end
  end

  def test_can_start_without_configuration
    Puppet[:fileserverconfig] = tempfile
    assert_nothing_raised("Could not create fileserver when configuration is absent") do
      server = Puppet::Network::Handler::FileServer.new(
        :Local => false
        )
    end
  end

  def test_creates_default_mounts_when_no_configuration_is_available
    Puppet[:fileserverconfig] = tempfile
    server = Puppet::Network::Handler::FileServer.new(:Local => false)

    assert(server.mounted?("plugins"), "Did not create default plugins mount when missing configuration file")
    assert(server.mounted?("modules"), "Did not create default modules mount when missing configuration file")
  end
end

<|MERGE_RESOLUTION|>--- conflicted
+++ resolved
@@ -1012,48 +1012,6 @@
 
     })
 
-<<<<<<< HEAD
-    def test_mount_expand
-        mount = mkmount()
-
-        check = proc do |client, pattern, repl|
-            path = "/my/#{pattern}/file"
-            assert_equal("/my/#{repl}/file", mount.expand(path, client))
-        end
-
-        # Do a round of checks with a fake client
-        client = "host.domain.com"
-        {"%h" => "host", # Short name
-         "%H" => client, # Full name
-         "%d" => "domain.com", # domain
-         "%%" => "%", # escape
-         "%o" => "%o" # other
-         }.each do |pat, repl|
-             result = check.call(client, pat, repl)
-         end
-
-        # Now, check that they use Facter info
-        client = nil
-        Facter.stubs(:value).with { |v| v.to_s == "hostname" }.returns("myhost")
-        Facter.stubs(:value).with { |v| v.to_s == "domain" }.returns("mydomain.com")
-
-        Facter.stubs(:to_hash).returns({
-            :ipaddress => "127.0.0.1",
-            :hostname => "myhost",
-            :domain   => "mydomain.com",
-        })
-
-
-        {"%h" => "myhost", # Short name
-         "%H" => "myhost.mydomain.com", # Full name
-         "%d" => "mydomain.com", # domain
-         "%%" => "%", # escape
-         "%o" => "%o" # other
-         }.each do |pat, repl|
-             check.call(client, pat, repl)
-         end
-=======
->>>>>>> 8747479d
 
     {"%h" => "myhost", # Short name
     "%H" => "myhost.mydomain.com", # Full name
@@ -1064,38 +1022,12 @@
       check.call(client, pat, repl)
     end
 
-<<<<<<< HEAD
-    # Test that the fileserver expands the %h and %d things.
-    def test_fileserver_expansion
-        server = nil
-        assert_nothing_raised {
-            server = Puppet::Network::Handler.fileserver.new(
-                :Local => true,
-                :Config => false
-            )
-        }
-
-        dir = tempfile()
-
-        # When mocks attack, part 2
-        kernel_fact = Facter.value(:kernel)
-
-        ip = '127.0.0.1'
-
-        Facter.stubs(:to_hash).returns({
-            :kernel => kernel_fact,
-            :ipaddress => "127.0.0.1",
-            :hostname => "myhost",
-            :domain   => "mydomain.com",
-        })
-=======
   end
 
   # Test that the fileserver expands the %h and %d things.
   def test_fileserver_expansion
     server = nil
     assert_nothing_raised {
->>>>>>> 8747479d
 
       server = Puppet::Network::Handler.fileserver.new(
 
